{
  "name": "duetwebcontrol",
<<<<<<< HEAD
  "version": "3.3.0-CNC07",
  "pkgVersion": "3.3.0",
=======
  "version": "3.4.0-b1",
  "pkgVersion": "3.4-b1",
>>>>>>> 2632a0bc
  "repository": "github:chrishamm/DuetWebControl",
  "homepage": "https://forum.duet3d.com/category/27/duet-web-control",
  "license": "GPL-3.0",
  "author": "Christian Hammacher <christian@duet3d.com> (https://www.duet3d.com)",
  "scripts": {
    "serve": "vue-cli-service serve",
    "build": "vue-cli-service build",
    "report": "vue-cli-service build --report",
    "lint": "vue-cli-service lint"
  },
  "dependencies": {
    "@babylonjs/core": "^4.2.0",
    "@babylonjs/materials": "^4.2.0",
    "chart.js": "^2.9.4",
    "chartjs-adapter-date-fns": "^1.0.0",
    "compare-versions": "^3.6.0",
    "core-js": "^3.9.0",
    "d3": "^6.5.0",
    "date-fns": "^2.17.0",
    "file-saver": "^2.0.5",
    "izitoast": "^1.4.0",
    "jszip": "^3.6.0",
    "piecon": "^0.5.0",
    "register-service-worker": "^1.7.2",
    "roboto-fontface": "*",
    "simple-keyboard": "^2.32.103",
    "three": "^0.124.0",
    "turbo-crc32": "^1.0.1",
    "vue": "^2.6.12",
    "vue-codemirror": "^4.0.6",
    "vue-i18n": "^8.22.4",
    "vue-router": "^3.5.1",
    "vuetify": "^2.4.4",
    "vuex": "^3.6.2"
  },
  "devDependencies": {
    "@mdi/font": "^5.9.55",
    "@vue/cli-plugin-babel": "^4.5.11",
    "@vue/cli-plugin-eslint": "^4.5.11",
    "@vue/cli-plugin-pwa": "^4.5.11",
    "@vue/cli-service": "^4.1.1",
    "babel-eslint": "^10.1.0",
    "babel-plugin-prismjs": "^2.0.1",
    "babel-plugin-transform-builtin-extend": "^1.1.2",
    "compression-webpack-plugin": "^5.0.2",
    "eslint": "^6.8.0",
    "eslint-plugin-vue": "^6.2.2",
    "sass": "^1.32.8",
    "sass-loader": "^8.0.2",
    "stylus": "^0.54.8",
    "stylus-loader": "^3.0.1",
    "vue-cli-plugin-vuetify": "^2.1.0",
    "vue-template-compiler": "^2.6.12",
    "vuetify-loader": "^1.7.2",
    "zip-webpack-plugin": "^3.0.0"
  },
  "eslintConfig": {
    "root": true,
    "env": {
      "node": true
    },
    "extends": [
      "plugin:vue/essential",
      "eslint:recommended"
    ],
    "rules": {
      "no-console": "off"
    },
    "parserOptions": {
      "parser": "babel-eslint"
    }
  },
  "postcss": {
    "plugins": {
      "autoprefixer": {}
    }
  },
  "browserslist": [
    "> 1%",
    "last 2 versions"
  ]
}<|MERGE_RESOLUTION|>--- conflicted
+++ resolved
@@ -1,12 +1,7 @@
 {
   "name": "duetwebcontrol",
-<<<<<<< HEAD
-  "version": "3.3.0-CNC07",
-  "pkgVersion": "3.3.0",
-=======
   "version": "3.4.0-b1",
   "pkgVersion": "3.4-b1",
->>>>>>> 2632a0bc
   "repository": "github:chrishamm/DuetWebControl",
   "homepage": "https://forum.duet3d.com/category/27/duet-web-control",
   "license": "GPL-3.0",
