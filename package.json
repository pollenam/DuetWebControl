--- conflicted
+++ resolved
@@ -23,19 +23,12 @@
     "three": "^0.116.1",
     "turbo-crc32": "^1.0.1",
     "vue": "^2.6.11",
-<<<<<<< HEAD
-    "vue-i18n": "^8.15.7",
+    "vue-i18n": "^8.18.1",
     "vue-prism-component": "^1.1.1",
     "vue-prism-editor": "^0.5.1",
-    "vue-router": "^3.1.6",
-    "vuetify": "^2.2.19",
-    "vuex": "^3.1.3"
-=======
-    "vue-i18n": "^8.18.1",
     "vue-router": "^3.3.1",
     "vuetify": "^2.2.30",
     "vuex": "^3.4.0"
->>>>>>> 926a16e2
   },
   "devDependencies": {
     "@mdi/font": "^5.3.45",
@@ -47,12 +40,8 @@
     "compression-webpack-plugin": "^3.1.0",
     "eslint": "^6.8.0",
     "eslint-plugin-vue": "^6.2.2",
-<<<<<<< HEAD
     "prismjs": "^1.20.0",
-    "sass": "^1.26.3",
-=======
     "sass": "^1.26.7",
->>>>>>> 926a16e2
     "sass-loader": "^8.0.2",
     "stylus": "^0.54.7",
     "stylus-loader": "^3.0.1",
