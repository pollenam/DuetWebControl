{
  "name": "duetwebcontrol",
<<<<<<< HEAD
  "version": "3.4.4",
  "pollenVersion": "BETA_1",
  "pkgVersion": "3.4.0",
=======
  "version": "3.4.5",
>>>>>>> 4d458827
  "repository": "github:chrishamm/DuetWebControl",
  "homepage": "https://forum.duet3d.com/category/27/duet-web-control",
  "license": "GPL-3.0",
  "author": "Christian Hammacher <christian@duet3d.com> (https://www.duet3d.com)",
  "scripts": {
    "serve": "vue-cli-service serve",
    "build": "vue-cli-service build",
    "build-plugin": "node scripts/build-plugin.js",
    "report": "vue-cli-service build --report",
    "lint": "vue-cli-service lint"
  },
  "dependencies": {
    "@babylonjs/core": "^5.8.0",
    "@babylonjs/gui": "^5.8.0",
    "@babylonjs/materials": "^5.8.0",
    "@sindarius/gcodeviewer": "^3.1.2",
    "chart.js": "^2.9.4",
    "chartjs-adapter-date-fns": "^1.0.0",
    "compare-versions": "^3.6.0",
    "date-fns": "^2.17.0",
    "file-saver": "^2.0.5",
    "jszip": "^3.6.0",
    "md5": "^2.3.0",
    "piecon": "^0.5.0",
    "qoijs": "^1.0.0",
    "register-service-worker": "^1.7.2",
    "simple-keyboard": "^3.3.13",
    "turbo-crc32": "^1.0.1",
    "vue": "^2.6.12",
    "vue-codemirror": "^4.0.6",
    "vue-i18n": "^8.22.4",
    "vue-router": "^3.5.1",
    "vuetify": "^2.4.4",
    "vuex": "^3.6.2"
  },
  "devDependencies": {
    "@mdi/font": "^6.4.95",
    "@vue/cli-plugin-babel": "^4.5.15",
    "@vue/cli-plugin-eslint": "^4.5.15",
    "@vue/cli-plugin-pwa": "^4.5.15",
    "@vue/cli-service": "^4.5.15",
    "@vue/compiler-dom": "^3.2.45",
    "archiver": "^5.3.0",
    "babel-eslint": "^10.1.0",
    "babel-plugin-prismjs": "^2.0.1",
    "babel-plugin-transform-builtin-extend": "^1.1.2",
    "compression-webpack-plugin": "^5.0.2",
    "eslint": "^6.8.0",
    "eslint-plugin-vue": "^6.2.2",
    "sass": "~1.32",
    "sass-loader": "^8.0.2",
    "stylus": "^0.54.8",
    "stylus-loader": "^3.0.1",
    "vue-cli-plugin-vuetify": "^2.1.0",
    "vue-template-compiler": "^2.6.12",
    "vuetify-loader": "^1.7.2",
    "zip-webpack-plugin": "^4.0.1"
  },
  "eslintConfig": {
    "root": true,
    "env": {
      "node": true
    },
    "extends": [
      "plugin:vue/essential",
      "eslint:recommended"
    ],
    "rules": {
      "no-console": "off",
      "no-mixed-spaces-and-tabs": "off"
    },
    "parserOptions": {
      "parser": "babel-eslint"
    }
  },
  "postcss": {
    "plugins": {
      "autoprefixer": {}
    }
  },
  "browserslist": [
    "> 1%",
    "last 2 versions",
    "iOS >= 9"
  ]
}<|MERGE_RESOLUTION|>--- conflicted
+++ resolved
@@ -1,12 +1,8 @@
 {
   "name": "duetwebcontrol",
-<<<<<<< HEAD
-  "version": "3.4.4",
+  "version": "3.4.5",
   "pollenVersion": "BETA_1",
-  "pkgVersion": "3.4.0",
-=======
-  "version": "3.4.5",
->>>>>>> 4d458827
+  "pkgVersion": "3.4.5",
   "repository": "github:chrishamm/DuetWebControl",
   "homepage": "https://forum.duet3d.com/category/27/duet-web-control",
   "license": "GPL-3.0",
