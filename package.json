{
  "name": "duetwebcontrol",
<<<<<<< HEAD
  "version": "3.4.0",
  "pollenVersion": "BETA_1",
  "pkgVersion": "3.4.0",
=======
  "version": "3.4.2-rc1",
>>>>>>> cdfd515d
  "repository": "github:chrishamm/DuetWebControl",
  "homepage": "https://forum.duet3d.com/category/27/duet-web-control",
  "license": "GPL-3.0",
  "author": "Christian Hammacher <christian@duet3d.com> (https://www.duet3d.com)",
  "scripts": {
    "serve": "vue-cli-service serve",
    "build": "vue-cli-service build",
    "build-plugin": "node scripts/build-plugin.js",
    "report": "vue-cli-service build --report",
    "lint": "vue-cli-service lint"
  },
  "dependencies": {
    "@babylonjs/core": "^5.8.0",
    "@babylonjs/gui": "^5.8.0",
    "@babylonjs/materials": "^5.8.0",
    "@sindarius/gcodeviewer": "^3.1.2",
    "chart.js": "^2.9.4",
    "chartjs-adapter-date-fns": "^1.0.0",
    "compare-versions": "^3.6.0",
    "date-fns": "^2.17.0",
    "file-saver": "^2.0.5",
    "jszip": "^3.6.0",
    "md5": "^2.3.0",
    "piecon": "^0.5.0",
    "qoijs": "^1.0.0",
    "register-service-worker": "^1.7.2",
    "simple-keyboard": "^3.3.13",
    "turbo-crc32": "^1.0.1",
    "vue": "^2.6.12",
    "vue-codemirror": "^4.0.6",
    "vue-i18n": "^8.22.4",
    "vue-router": "^3.5.1",
    "vuetify": "^2.4.4",
    "vuex": "^3.6.2"
  },
  "devDependencies": {
    "@mdi/font": "^6.4.95",
    "@vue/cli-plugin-babel": "^4.5.15",
    "@vue/cli-plugin-eslint": "^4.5.15",
    "@vue/cli-plugin-pwa": "^4.5.15",
    "@vue/cli-service": "^4.5.15",
    "archiver": "^5.3.0",
    "babel-eslint": "^10.1.0",
    "babel-plugin-prismjs": "^2.0.1",
    "babel-plugin-transform-builtin-extend": "^1.1.2",
    "compression-webpack-plugin": "^5.0.2",
    "eslint": "^6.8.0",
    "eslint-plugin-vue": "^6.2.2",
    "sass": "~1.32",
    "sass-loader": "^8.0.2",
    "stylus": "^0.54.8",
    "stylus-loader": "^3.0.1",
    "vue-cli-plugin-vuetify": "^2.1.0",
    "vue-template-compiler": "^2.6.12",
    "vuetify-loader": "^1.7.2",
    "zip-webpack-plugin": "^4.0.1"
  },
  "eslintConfig": {
    "root": true,
    "env": {
      "node": true
    },
    "extends": [
      "plugin:vue/essential",
      "eslint:recommended"
    ],
    "rules": {
      "no-console": "off",
      "no-mixed-spaces-and-tabs": "off"
    },
    "parserOptions": {
      "parser": "babel-eslint"
    }
  },
  "postcss": {
    "plugins": {
      "autoprefixer": {}
    }
  },
  "browserslist": [
        "> 1%",
        "last 2 versions",
        "iOS >= 9"
  ]
}<|MERGE_RESOLUTION|>--- conflicted
+++ resolved
@@ -1,12 +1,8 @@
 {
   "name": "duetwebcontrol",
-<<<<<<< HEAD
-  "version": "3.4.0",
+  "version": "3.4.4",
   "pollenVersion": "BETA_1",
   "pkgVersion": "3.4.0",
-=======
-  "version": "3.4.2-rc1",
->>>>>>> cdfd515d
   "repository": "github:chrishamm/DuetWebControl",
   "homepage": "https://forum.duet3d.com/category/27/duet-web-control",
   "license": "GPL-3.0",
