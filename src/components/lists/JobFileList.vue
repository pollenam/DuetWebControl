<template>
	<div>
		<v-toolbar>
			<sd-card-btn v-if="volumes.length > 1" v-model="volume" class="hidden-sm-and-down"></sd-card-btn>
			<directory-breadcrumbs v-model="directory"></directory-breadcrumbs>

			<v-spacer></v-spacer>

			<v-btn class="hidden-sm-and-down mr-3" :disabled="uiFrozen" :elevation="1" @click="showNewDirectory = true">
				<v-icon class="mr-1">mdi-folder-plus</v-icon> {{ $t('button.newDirectory.caption') }}
			</v-btn>
			<v-btn class="hidden-sm-and-down mr-3" color="info" :loading="loading || fileinfoProgress !== -1" :disabled="uiFrozen" :elevation="1" @click="refresh">
				<v-icon class="mr-1">mdi-refresh</v-icon> {{ $t('button.refresh.caption') }}
			</v-btn>
			<upload-btn class="hidden-sm-and-down" :elevation="1" :directory="directory" target="gcodes" color="primary"></upload-btn>
		</v-toolbar>
		
		<base-file-list ref="filelist" v-model="selection" :headers="headers" :directory.sync="directory" :filelist.sync="filelist" :loading.sync="loading" sort-table="jobs" @directoryLoaded="directoryLoaded" @fileClicked="fileClicked" no-files-text="list.jobs.noJobs">
			<v-progress-linear slot="progress" :indeterminate="fileinfoProgress === -1" :value="(fileinfoProgress / filelist.length) * 100"></v-progress-linear>

			<template #context-menu>
				<v-list-item v-show="isFile && !isPrinting" @click="start">
					<v-icon class="mr-1">mdi-play</v-icon> {{ $t('list.jobs.start') }}
				</v-list-item>
				<v-list-item v-show="isFile && !isPrinting" @click="simulate">
					<v-icon class="mr-1">mdi-fast-forward</v-icon> {{ $t('list.jobs.simulate') }}
				</v-list-item>
				<v-list-item v-show="isFile" v-for="(menuItem, index) in contextMenuItems.jobFileList" :key="index" @click="contextMenuAction(menuItem)">
					<v-icon class="mr-1">{{ menuItem.icon }}</v-icon> {{ menuItem.name }}
				</v-list-item>
			</template>
		</base-file-list>

		<v-speed-dial v-model="fab" bottom right fixed direction="top" transition="scale-transition" class="hidden-md-and-up">
			<template #activator>
				<v-btn v-model="fab" dark color="primary" fab>
					<v-icon v-if="fab">mdi-close</v-icon>
					<v-icon v-else>mdi-dots-vertical</v-icon>
				</v-btn>
			</template>

			<v-btn fab :disabled="uiFrozen" @click="showNewDirectory = true">
				<v-icon>mdi-folder-plus</v-icon>
			</v-btn>

			<v-btn fab color="info" :loading="loading || fileinfoProgress !== -1" :disabled="uiFrozen" @click="refresh">
				<v-icon>mdi-refresh</v-icon>
			</v-btn>

			<upload-btn fab dark :directory="directory" target="gcodes" color="primary">
				<v-icon>mdi-cloud-upload</v-icon>
			</upload-btn>
		</v-speed-dial>

		<new-directory-dialog :shown.sync="showNewDirectory" :directory="directory"></new-directory-dialog>
		<confirm-dialog :shown.sync="startJobDialog.shown" :title="startJobDialog.title" :prompt="startJobDialog.prompt" @confirmed="start(startJobDialog.item)"></confirm-dialog>
	</div>
</template>

<script>
'use strict'

import { mapState, mapGetters, mapActions, mapMutations } from 'vuex'

import i18n from '../../i18n'
import { isPrinting } from '../../store/machine/modelEnums.js'
import { DisconnectedError, InvalidPasswordError } from '../../utils/errors.js'
import Path from '../../utils/path.js'

export default {
	computed: {
		...mapState('machine/cache', ['fileInfos']),
		...mapState('machine/model', {
			gCodesDirectory: state => state.directories.gCodes,
			lastJobFile: state => state.job.lastFileName,
			status: state => state.state.status,
			volumes: state => state.volumes
		}),
		...mapState('settings', ['language']),
		...mapState('uiInjection', ['contextMenuItems']),
		...mapGetters(['isConnected', 'uiFrozen']),
		headers() {
			return [
				{
					text: i18n.t('list.baseFileList.fileName'),
					value: 'name'
				},
				{
					text: i18n.t('list.baseFileList.size'),
					value: 'size',
					unit: 'bytes'
				},
				{
					text: i18n.t('list.baseFileList.lastModified'),
					value: 'lastModified',
					unit: 'date'
				},
				{
					text: i18n.t('list.jobs.height'),
					value: 'height',
					precision: 2,
					unit: 'mm'
				},
				{
					text: i18n.t('list.jobs.layerHeight'),
					value: 'layerHeight',
					precision: 2,
					unit: 'mm'
				},
				{
					text: i18n.t('list.jobs.filament'),
					value: 'filament',
					unit: 'filaments'
				},
				{
					text: i18n.t('list.jobs.printTime'),
					value: 'printTime',
					unit: 'time'
				},
				{
					text: i18n.t('list.jobs.simulatedTime'),
					value: 'simulatedTime',
					unit: 'time'
				},
				{
					text: i18n.t('list.jobs.generatedBy'),
					value: 'generatedBy'
				}
			];
		},
		isFile() {
			return (this.selection.length === 1) && !this.selection[0].isDirectory;
		},
		isPrinting() {
			return isPrinting(this.status);
		},
		loading: {
			get() { return this.loadingValue || this.fileinfoProgress !== -1; },
			set(value) { this.loadingValue = value; }
		},
		volume: {
			get() { return Path.getVolume(this.directory); },
			set(value) { this.directory = (value === Path.getVolume(this.gCodesDirectory)) ? this.gCodesDirectory : `${value}:`; }
		}
	},
	data() {
		return {
			directory: Path.gCodes,
			selection: [],
			filelist: [],
			loadingValue: false,
			fileinfoDirectory: undefined,
			fileinfoProgress: -1,
			startJobDialog: {
				title: '',
				prompt: '',
				item: undefined,
				shown: false
			},
			showNewDirectory: false,
			fab: false
		}
	},
	methods: {
		...mapActions('machine', ['sendCode', 'getFileInfo']),
		...mapMutations('machine/cache', ['clearFileInfo', 'setFileInfo']),
		refresh() {
			this.clearFileInfo(this.directory);
			this.$refs.filelist.refresh();
		},
		async requestFileInfo(directory, fileIndex, fileCount) {
			if (this.fileinfoDirectory === directory) {
				if (this.isConnected && fileIndex < fileCount) {
					// Update progress
					this.fileinfoProgress = fileIndex;

					// Try to get file info for the next file
					const file = this.filelist[fileIndex];
					if (!file.isDirectory) {
						let gotFileInfo = false;
						try {
							// Check if it is possible to parse this file
							const filename = Path.combine(directory, file.name);
							if (Path.isGCodePath(file.name, this.gCodesDirectory)) {
								// Get the fileinfo either from our cache or from the Duet
								let fileInfo = this.fileInfos[filename];
								if (!fileInfo) {
									fileInfo = await this.getFileInfo(filename);
									this.setFileInfo({ filename, fileInfo });
								}

								// Start again if the number of files has changed
								if (fileCount !== this.filelist.length) {
									fileIndex = -1;
									fileCount = this.filelist.length;
									this.requestFileInfo(directory, fileIndex, fileCount);
									return;
								}

								// Set file info
								gotFileInfo = true
								file.height = fileInfo.height;
								file.layerHeight = fileInfo.layerHeight;
								file.filament = fileInfo.filament;
								file.generatedBy = fileInfo.generatedBy;
								file.printTime = fileInfo.printTime ? fileInfo.printTime : null;
								file.simulatedTime = fileInfo.simulatedTime ? fileInfo.simulatedTime : null;
							}
						} catch (e) {
							// Deal with the error. If the connection has been terminated, the next call will invalidate everything
							if (!(e instanceof DisconnectedError) && !(e instanceof InvalidPasswordError)) {
								console.warn(e);
								this.$log('error', this.$t('error.fileinfoRequestFailed', [file.name]), e.message);
							}
						}

						// Remove loading state from the items if no info could be found
						if (!gotFileInfo) {
							file.height = null;
							file.layerHeight = null;
							file.filament = [];
							file.generatedBy = null;
							file.printTime = null;
							file.simulatedTime = null;
						}
					}

					// Move on to the next item
					this.requestFileInfo(directory, fileIndex + 1, fileCount);
				} else {
					// No longer connected or finished
					this.fileinfoProgress = -1;
					this.fileinfoDirectory = undefined;
				}
			}
		},
		directoryLoaded(directory) {
			if (this.fileinfoDirectory !== directory) {
				this.fileinfoDirectory = directory;
				this.filelist.forEach(function(item) {
					if (item.isDirectory) {
						item.height = null;
						item.layerHeight = null;
						item.filament = null;
						item.generatedBy = null;
						item.printTime = null;
						item.simulatedTime = null;
					}
				});

				this.requestFileInfo(directory, 0, this.filelist.length);
			}
		},
		fileClicked(item) {
			if (!this.isPrinting) {
				this.startJobDialog.title = this.$t('dialog.startJob.title', [item.name]);
				this.startJobDialog.prompt = this.$t('dialog.startJob.prompt', [item.name]);
				this.startJobDialog.item = item;
				this.startJobDialog.shown = true;
			}
		},
		start(item) {
			this.sendCode(`M32 "${Path.combine(this.directory, (item && item.name) ? item.name : this.selection[0].name)}"`);
		},
		simulate(item) {
			this.sendCode(`M37 P"${Path.combine(this.directory, (item && item.name) ? item.name : this.selection[0].name)}"`);
		},
		contextMenuAction(menuItem){
			let path = Path.combine(this.directory, this.selection[0].name);
			if (menuItem.path !== '') {
				this.$router.push(menuItem.path).then(() => {
					this.$root.$emit(menuItem.action, path);
				})
			} else {
				this.$root.$emit(menuItem.action, path);
			}
<<<<<<< HEAD
			
=======
>>>>>>> 95c286c5
		}
	},
	mounted() {
		this.directory = this.gCodesDirectory;
	},
	watch: {
		gCodesDirectory(to, from) {
			if (Path.equals(this.directory, from) || !Path.startsWith(this.directory, to)) {
				this.directory = to;
			}
		},
		lastJobFile(to) {
			if (Path.equals(this.directory, Path.extractDirectory(to))) {
				// Refresh the filelist after a short moment so DSF can update the simulation time first
				setTimeout(this.$refs.filelist.refresh.bind(this), 2000);
			}
		}
	}
}
</script><|MERGE_RESOLUTION|>--- conflicted
+++ resolved
@@ -274,10 +274,6 @@
 			} else {
 				this.$root.$emit(menuItem.action, path);
 			}
-<<<<<<< HEAD
-			
-=======
->>>>>>> 95c286c5
 		}
 	},
 	mounted() {
