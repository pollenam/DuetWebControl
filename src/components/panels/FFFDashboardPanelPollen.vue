--- conflicted
+++ resolved
@@ -43,13 +43,8 @@
 			fans: state => state.fans,
 			atxPower: state => state.state.atxPower,
 			machineMode: state => state.state.machineMode,
-<<<<<<< HEAD
 			hasRadiant: state => state.global.APP_RADIANT,
 			hasChamber: state => state.global.APP_HEATED_CHAMBER,
-=======
-			hasRadiant: state => state.global.PAM_RADIANT,
-			hasChamber: state => state.global.PAM_HEATED_CHAMBER,
->>>>>>> e27898bc
 			tools: state => state.tools
 		}),
 		...mapGetters(['uiFrozen']),
