--- conflicted
+++ resolved
@@ -140,40 +140,25 @@
             </v-col>
           </v-row>
 		  <v-row class="row--highlighted" dense>
-<<<<<<< HEAD
 			<v-col cols="6">
 				<v-btn block @click="bedTemperatureMemory()" elevation="0" :disabled="this.isProcessing()" class="mb-1">
-=======
-			<v-col cols="4">
-			  <v-btn block @click="bedTemperatureMemory()" elevation="0" :disabled="this.isProcessing()" class="mb-1">
->>>>>>> e27898bc
 				<v-icon small class="mr-1">mdi-restore</v-icon>
 				<span class="hidden-xs-only hidden-md-only hidden-lg-only">
 					{{ $t('panel.extruderPollen.memoryShort') }}
 				</span>
               </v-btn>
-<<<<<<< HEAD
 			  <temperature-tool-input :bed="this.heat.heaters[this.heat.bedHeaters[0]]" :bedHeaterIndex="this.heat.bedHeaters[0]" active class="mt-3 mb-0"></temperature-tool-input>
 			  <temperature-tool-input :bed="this.heat.heaters[this.heat.bedHeaters[2]]" :bedHeaterIndex="this.heat.bedHeaters[1]" active class="mt-3 mb-0"></temperature-tool-input>
 			</v-col>
 			<v-col cols="6">
 				<v-btn block @click="bedTemperatureStop()" elevation="0" :disabled="this.isProcessing()">
-=======
-			  <v-btn block @click="bedTemperatureStop()" elevation="0" :disabled="this.isProcessing()">
->>>>>>> e27898bc
 				<v-icon small class="mr-1 hidden-xs-only hidden-md-only hidden-lg-only">mdi-power</v-icon>
 				<span>
 					{{ $t('panel.extruderPollen.stopheatShort') }}
 				</span>
               </v-btn>
-<<<<<<< HEAD
 			  <temperature-tool-input :bed="this.heat.heaters[this.heat.bedHeaters[1]]" :bedHeaterIndex="this.heat.bedHeaters[2]" active class="mt-3 mb-0"></temperature-tool-input>
 			  <temperature-tool-input :bed="this.heat.heaters[this.heat.bedHeaters[3]]" :bedHeaterIndex="this.heat.bedHeaters[3]" active class="mt-3 mb-0"></temperature-tool-input>
-=======
-            </v-col>
-			<v-col cols="8">
-			  <temperature-tool-input :bed="firstBedHeater()" :bedHeaterIndex="firstBedIndex()" active class="mt-3 mb-0"></temperature-tool-input>
->>>>>>> e27898bc
 			</v-col>
 		  </v-row>
           <hr class="hr--separated-rows" />
@@ -344,11 +329,7 @@
 			await this.sendCode(this.move.limitAxes ? 'M98 P"/macros/HONEYPRINT/Z_Limits" S0' : 'M98 P"/macros/HONEYPRINT/Z_Limits" S1');
 		},
 		async bedTemperatureMemory() {
-<<<<<<< HEAD
 			await this.sendCode("M98 P\"/sys/app_memory_BED.g\"");
-=======
-			await this.sendCode("M98 P\"/sys/pam_memory_BED.g\"");
->>>>>>> e27898bc
 		},
 		async bedTemperatureStop() {
 			await this.sendCode("M140 S-273.1"); //Bed off
