<style>
#title:not(:hover) {
	color: inherit;
}
#title {
	margin-right: 20px;
}

.empty-table-fix td {
	padding-left: 0px !important;
	padding-right: 0px !important;
}

.global-control.theme--light {
	background-color: #F5F5F5 !important;
}
#global-container .v-card.theme--light {
	background-color: #F5F5F5 !important;
}
.global-control.theme--dark {
	background-color: #515151 !important;
}
#global-container .v-card.theme--dark {
	background-color: #515151 !important;
}

input[type='number'] {
    -moz-appearance: textfield;
}

input::-webkit-outer-spin-button,
input::-webkit-inner-spin-button {
    -webkit-appearance: none;
}

a:not(:hover) {
	text-decoration: none;
}

textarea {
	line-height: 1.25rem !important;
}

.theme--dark textarea {
	caret-color: #FFF;
}

.v-item-group.theme--dark .v-btn__content {
	color: #FFF !important;
}

.v-card__title {
	font-size: 1rem;
}
</style>

<template>
	<v-app>
		<v-navigation-drawer v-model="drawer" clipped fixed app width="300">
			<div class="pa-2 hidden-sm-and-up">
				<connect-btn v-if="isLocal" class="mb-3" block></connect-btn>
				<emergency-btn block></emergency-btn>
			</div>

			<v-list class="pt-0" :expand="$vuetify.breakpoint.mdAndUp">
				<v-list-group v-for="(category, index) in categories" :key="index" :prepend-icon="category.icon" no-action :value="isExpanded(category)">
					<template #activator>
						<v-list-item-title class="mr-0">{{ category.translated ? category.caption : $t(category.caption) }}</v-list-item-title>
					</template>

					<v-list-item v-for="(page, pageIndex) in getPages(category)" :key="`${index}-${pageIndex}`" v-ripple :to="page.path" @click.prevent="">
						<v-list-item-icon>
							<v-icon>{{ page.icon }}</v-icon>
						</v-list-item-icon>
						<v-list-item-title>{{ page.translated ? page.caption : $t(page.caption) }}</v-list-item-title>
					</v-list-item>
				</v-list-group>
			</v-list>
		</v-navigation-drawer>

		<v-app-bar ref="appToolbar" app clipped-left>
			<v-app-bar-nav-icon @click.stop="drawer = !drawer">
				<v-icon>mdi-menu</v-icon>
			</v-app-bar-nav-icon>
			<v-toolbar-title>
				<a href="javascript:void(0)" id="title">{{ name }}</a>
			</v-toolbar-title>
			<connect-btn v-if="isLocal" class="hidden-xs-only"></connect-btn>

			<v-spacer></v-spacer>

			<code-input class="mx-3 hidden-sm-and-down"></code-input>

			<v-spacer></v-spacer>

			<upload-btn target="start" :elevation="1" class="mr-3 hidden-sm-and-down"></upload-btn>
			<emergency-btn class="hidden-xs-only"></emergency-btn>

			<v-btn icon class="hidden-md-and-up ml-3" :class="toggleGlobalContainerColor" @click="hideGlobalContainer = !hideGlobalContainer">
				<v-icon>mdi-aspect-ratio</v-icon>
			</v-btn>
		</v-app-bar>

		<v-main id="content">
			<v-scroll-y-transition>
<<<<<<< HEAD
				<v-container v-show="!hideGlobalContainer || $vuetify.breakpoint.mdAndUp" id="global-container" fluid class="py-0">
						<fff-container-panel v-if="isFFForUnset()"></fff-container-panel>
						<cnc-container-panel v-else></cnc-container-panel>
=======
				<v-container v-show="!hideGlobalContainer || $vuetify.breakpoint.mdAndUp" id="global-container" fluid>
					<v-row>
						<v-col cols="12" sm="6" md="4" lg="4" xl="4">
							<status-panel></status-panel>
						</v-col>

						<v-col cols="12" sm="6" md="5" lg="5" xl="4">
							<tools-panel></tools-panel>
						</v-col>

						<v-col v-if="$vuetify.breakpoint.mdAndUp" :class="{ 'd-flex': hasTemperaturesToDisplay }" md="3" lg="3" xl="4">
							<temperature-chart></temperature-chart>
						</v-col>
					</v-row>
>>>>>>> 95c286c5
				</v-container>
			</v-scroll-y-transition>

			<v-divider v-show="!hideGlobalContainer || $vuetify.breakpoint.mdAndUp"></v-divider>

			<v-container fluid>
				<keep-alive>
					<router-view></router-view>
				</keep-alive>
			</v-container>
		</v-main>

		<connect-dialog></connect-dialog>
		<connection-dialog></connection-dialog>
		<file-transfer-dialog></file-transfer-dialog>
		<messagebox-dialog></messagebox-dialog>
		<plugin-install-dialog></plugin-install-dialog>

		<component v-for="component in injectedComponentNames" :is="component" :key="component"></component>
	</v-app>
</template>

<script>
'use strict'

import Piecon from 'piecon'
import { mapState, mapGetters, mapActions } from 'vuex'

import { Menu, Routes } from './routes'
import { isPrinting } from './store/machine/modelEnums.js'
import { MachineMode } from './store/machine/modelEnums.js';

export default {
	computed: {
		...mapState({
			isLocal: state => state.isLocal,
			globalShowConnectDialog: state => state.showConnectDialog,

			boards: state => state.machine.model.boards,
			menuDirectory: state => state.machine.model.directories.menu,
			name: state => state.machine.model.network.name,
			status: state => state.machine.model.state.status,

			darkTheme: state => state.settings.darkTheme,
			webcam: state => state.settings.webcam,
			machineMode: state => state.machine.model.state.machineMode,
			injectedComponents: state => state.uiInjection.injectedComponents
		}),
		...mapGetters('machine', ['hasTemperaturesToDisplay']),
		...mapGetters('machine/model', ['jobProgress']),
		categories() {
			return Object.keys(Menu).map(key => Menu[key]).filter(item => item.condition || item.pages.some(page => page.condition));
		},
		currentPageCondition() {
			const currentRoute = this.$route;
			let checkRoute = function(route, isChild) {
				let flag = (route.path === currentRoute.path && route.condition);
				if (!flag && isChild) {
					let curPath = currentRoute.path.replace(/\/$/, '');
					if (curPath.endsWith(route.path))
						flag = (curPath.substring(0, curPath.length-route.path.length) + route.path === curPath && route.condition)
				}
				if (!flag && route.children != undefined)
					flag = route.children.some(child => checkRoute(child, true));
				return flag;
			};
			return Routes.some(route => checkRoute(route));
		},
		toggleGlobalContainerColor() {
			if (this.hideGlobalContainer) {
				return this.darkTheme ? 'red darken-5' : 'red lighten-4';
			}
			return this.darkTheme ? 'green darken-5' : 'green lighten-4';
		}
	},
	data() {
		return {
			drawer: this.$vuetify.breakpoint.lgAndUp,
			hideGlobalContainer: false,
			wasXs: this.$vuetify.breakpoint.xsOnly,
			injectedComponentNames: []
		}
	},
	methods: {
		...mapActions(['connect', 'disconnectAll']),
		...mapActions('settings', ['load']),
		getPages(category) {
			return category.pages.filter(page => page.condition);
		},
		isExpanded(category) {
			if (this.$vuetify.breakpoint.xsOnly) {
				const route = this.$route;
				return category.pages.some(page => page.path === route.path);
			}
			return true;
		},
		updateTitle() {
			const jobProgress = this.jobProgress;
			const title = ((jobProgress > 0 && isPrinting(this.status)) ? `(${(jobProgress * 100).toFixed(1)}%) ` : '') + this.name;
			if (document.title !== title) {
				document.title = title;
			}
		},
		isFFForUnset() {
			return !this.machineMode || this.machineMode === MachineMode.fff;
		},
	},
	mounted() {
		// Attempt to disconnect from every machine when the page is being unloaded
		window.addEventListener('unload', this.disconnectAll);

		// Connect if running on a board
		if (!this.isLocal) {
			this.connect();
		}

		// Attempt to load the settings
		this.load();

		// Validate navigation
		this.$router.beforeEach((to, from, next) => {
			if (Routes.some(route => route.path === to.path && !route.condition)) {
				next('/');
			} else {
				next();
			}
		});

		// Set up Piecon
		Piecon.setOptions({
			color: '#00f',			// Pie chart color
			background: '#bbb',		// Empty pie chart color
			shadow: '#fff',			// Outer ring color
			fallback: false			// Toggles displaying percentage in the title bar (possible values - true, false, 'force')
		});
	},
	watch: {
		currentPageCondition(to) {
			if (!to) {
				this.$router.push('/');
			}
		},
		darkTheme(to) {
			this.$vuetify.theme.dark = to;
		},
		status(to, from) {
			const printing = isPrinting(to);
			if (printing !== isPrinting(from)) {
				if (printing) {
					// Go to Job Status when a print starts
					if (this.$router.currentRoute.path !== '/Job/Status') {
						this.$router.push('/Job/Status');
					}
				} else {
					// Remove the Piecon again when the print has finished
					Piecon.reset();
				}
			}
		},
		name() { this.updateTitle(); },
		jobProgress(to, from) {
			if (isPrinting(this.status) && Math.round(to * 100) !== Math.round(from * 100)) {
				Piecon.setProgress(to * 100);
			}
			this.updateTitle();
		},
		injectedComponents() {
			this.injectedComponents.forEach(function(item) {
				if (this.injectedComponentNames.indexOf(item.name) === -1) {
					this.$options.components[item.name] = item.component;
					this.injectedComponentNames.push(item.name);
				}
			}, this);
		}
	}
}
</script><|MERGE_RESOLUTION|>--- conflicted
+++ resolved
@@ -103,26 +103,9 @@
 
 		<v-main id="content">
 			<v-scroll-y-transition>
-<<<<<<< HEAD
 				<v-container v-show="!hideGlobalContainer || $vuetify.breakpoint.mdAndUp" id="global-container" fluid class="py-0">
 						<fff-container-panel v-if="isFFForUnset()"></fff-container-panel>
 						<cnc-container-panel v-else></cnc-container-panel>
-=======
-				<v-container v-show="!hideGlobalContainer || $vuetify.breakpoint.mdAndUp" id="global-container" fluid>
-					<v-row>
-						<v-col cols="12" sm="6" md="4" lg="4" xl="4">
-							<status-panel></status-panel>
-						</v-col>
-
-						<v-col cols="12" sm="6" md="5" lg="5" xl="4">
-							<tools-panel></tools-panel>
-						</v-col>
-
-						<v-col v-if="$vuetify.breakpoint.mdAndUp" :class="{ 'd-flex': hasTemperaturesToDisplay }" md="3" lg="3" xl="4">
-							<temperature-chart></temperature-chart>
-						</v-col>
-					</v-row>
->>>>>>> 95c286c5
 				</v-container>
 			</v-scroll-y-transition>
 
